--- conflicted
+++ resolved
@@ -2,8 +2,5 @@
 resolver = "2"
 members = [
     "s3-fast-list",
-<<<<<<< HEAD
-=======
     "ks-tool",
->>>>>>> ec4a465a
 ]